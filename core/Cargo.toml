[package]
name = "libp2prs-core"
version = "0.3.0"
license = "MIT"
description = "Core traits and structs of libp2p"
authors = ["Netwarps Technologies admin@paradeum.com"]
repository = "https://github.com/netwarps/libp2p-rs"
keywords = ["peer-to-peer", "libp2p", "networking"]
categories = ["network-programming", "asynchronous"]
edition = "2018"

[dependencies]
asn1_der = "0.6.1"
bs58 = "0.4.0"
ed25519-dalek ={ version="1.0.0-pre.4"}
fnv = "1.0"
futures = { version = "0.3", features = ["std"], default-features = false }
futures-timer = "3"
lazy_static = "1.2"
libsecp256k1 = { version = "0.3.1", optional = true }
log = "0.4"
multihash = { version = "0.13", default-features = false, features = ["std", "multihash-impl", "identity", "sha2"] }
prost = "0.6.1"
rand = "0.7"
sha2 = "0.8.0"
smallvec = "1.0"
thiserror = "1.0"
unsigned-varint = "0.4"
zeroize = "1"
async-trait = "0.1"
parking_lot = "0.10.0"
rw-stream-sink = "0.2.0"
bytes = "0.5"
pin-project = "0.4"
libp2p-pnet = "0.20.0"
<<<<<<< HEAD
=======
crossbeam-epoch = "0.9"
>>>>>>> 33815674

ring = { version = "0.16.9", features = ["alloc", "std"], default-features = true }
salsa20 = "0.7"
sha3 = "0.8"
serde = { version = "1.0.117", features = ["derive"] }
serde_json = "1.0.59"

libp2prs-multiaddr = { path = "../multiaddr", version = "0.3.0" }

[dev-dependencies]
quickcheck = "0.9.0"
libp2prs-runtime = { path = "../runtime", version = "0.3.0", features = ["async-std"] }
multihash = { version = "0.13", default-features = false, features = ["arb"] }

[build-dependencies]
prost-build = "0.6"

[features]
default = ["secp256k1"]
secp256k1 = ["libsecp256k1"]
<|MERGE_RESOLUTION|>--- conflicted
+++ resolved
@@ -33,10 +33,7 @@
 bytes = "0.5"
 pin-project = "0.4"
 libp2p-pnet = "0.20.0"
-<<<<<<< HEAD
-=======
 crossbeam-epoch = "0.9"
->>>>>>> 33815674
 
 ring = { version = "0.16.9", features = ["alloc", "std"], default-features = true }
 salsa20 = "0.7"
