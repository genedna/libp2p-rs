--- conflicted
+++ resolved
@@ -948,17 +948,11 @@
         };
         job.await;
 
-<<<<<<< HEAD
-        task::spawn(async move {
-            let _ = tx.send(job).await;
-        });
-=======
         Ok::<(), KadError>(())
         //
         // task::spawn(async move {
         //     tx.send(job).await;
         // });
->>>>>>> a81951e3
     }
 }
 
