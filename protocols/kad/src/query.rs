// Copyright 2020 Netwarps Ltd.
//
// Permission is hereby granted, free of charge, to any person obtaining a
// copy of this software and associated documentation files (the "Software"),
// to deal in the Software without restriction, including without limitation
// the rights to use, copy, modify, merge, publish, distribute, sublicense,
// and/or sell copies of the Software, and to permit persons to whom the
// Software is furnished to do so, subject to the following conditions:
//
// The above copyright notice and this permission notice shall be included in
// all copies or substantial portions of the Software.
//
// THE SOFTWARE IS PROVIDED "AS IS", WITHOUT WARRANTY OF ANY KIND, EXPRESS
// OR IMPLIED, INCLUDING BUT NOT LIMITED TO THE WARRANTIES OF MERCHANTABILITY,
// FITNESS FOR A PARTICULAR PURPOSE AND NONINFRINGEMENT. IN NO EVENT SHALL THE
// AUTHORS OR COPYRIGHT HOLDERS BE LIABLE FOR ANY CLAIM, DAMAGES OR OTHER
// LIABILITY, WHETHER IN AN ACTION OF CONTRACT, TORT OR OTHERWISE, ARISING
// FROM, OUT OF OR IN CONNECTION WITH THE SOFTWARE OR THE USE OR OTHER
// DEALINGS IN THE SOFTWARE.

use futures::channel::mpsc;
use futures::future::Either;
use futures::{FutureExt, SinkExt, StreamExt};
use std::collections::BTreeMap;
use std::sync::atomic::{AtomicU32, AtomicUsize, Ordering};
use std::sync::Arc;
use std::{num::NonZeroUsize, time::Duration, time::Instant};

use libp2prs_core::peerstore::{PROVIDER_ADDR_TTL, TEMP_ADDR_TTL};
use libp2prs_core::{Multiaddr, PeerId};
use libp2prs_runtime::{task, limit::TaskLimiter};
use libp2prs_swarm::Control as SwarmControl;

use crate::kbucket::{Distance, Key};
use crate::{record, KadError, ALPHA_VALUE, BETA_VALUE, K_VALUE};

<<<<<<< HEAD
use crate::kad::{KadPoster, MessageStats, MessengerManager};
=======
use crate::kad::{KadPoster, Ledger, MessageStats, MessengerManager};
>>>>>>> 33815674
use crate::protocol::{KadConnectionType, KadPeer, ProtocolEvent};
use libp2prs_core::metricmap::MetricMap;
// use std::ops::Add;

/// Execution statistics of a query.
#[derive(Debug, Clone, Default)]
pub struct IterativeStats {
    pub(crate) requests: u32,
    pub(crate) success: u32,
    pub(crate) failure: u32,
}

// Atomic version of QueryStats.
#[derive(Default)]
pub struct IterativeStatsAtomic {
    pub(crate) requests: AtomicU32,
    pub(crate) success: AtomicU32,
    pub(crate) failure: AtomicU32,
}

impl IterativeStatsAtomic {
    pub(crate) fn to_view(&self) -> IterativeStats {
        IterativeStats {
            requests: self.requests.load(Ordering::Relaxed),
            success: self.success.load(Ordering::Relaxed),
            failure: self.failure.load(Ordering::Relaxed),
        }
    }
}

#[derive(Debug, Clone, Default)]
pub struct QueryStats {
    pub(crate) fixed_query_executed: usize,
    pub(crate) fixed_query_completed: usize,
    pub(crate) iter_query_executed: usize,
    pub(crate) iter_query_completed: usize,
    pub(crate) iter_query_timeout: usize,
    // tx error of fixed query
    pub(crate) fixed_tx_error: usize,
    // details of iterative query
    pub(crate) iterative: IterativeStats,
    // Kad message tx
    pub(crate) message_tx: MessageStats,
}

#[derive(Default)]
pub(crate) struct QueryStatsAtomic {
    pub(crate) fixed_query_executed: AtomicUsize,
    pub(crate) fixed_query_completed: AtomicUsize,
    pub(crate) iter_query_executed: AtomicUsize,
    pub(crate) iter_query_completed: AtomicUsize,
    pub(crate) iter_query_timeout: AtomicUsize,
    // tx error for fixed query
    pub(crate) fixed_tx_error: AtomicUsize,
    // details of iterative query
    pub(crate) iterative: IterativeStatsAtomic,
    // message tx
    pub(crate) message_tx: MessageStatsAtomic,
}

impl QueryStatsAtomic {
    pub(crate) fn to_view(&self) -> QueryStats {
        QueryStats {
            fixed_query_executed: self.fixed_query_executed.load(Ordering::Relaxed),
            fixed_query_completed: self.fixed_query_completed.load(Ordering::Relaxed),
            iter_query_executed: self.iter_query_executed.load(Ordering::Relaxed),
            iter_query_completed: self.iter_query_completed.load(Ordering::Relaxed),
            iter_query_timeout: self.iter_query_timeout.load(Ordering::Relaxed),
            fixed_tx_error: self.fixed_tx_error.load(Ordering::Relaxed),
            iterative: self.iterative.to_view(),
            message_tx: self.message_tx.to_view(),
        }
    }
}

#[derive(Default)]
pub struct MessageStatsAtomic {
    pub(crate) ping: AtomicUsize,
    pub(crate) find_node: AtomicUsize,
    pub(crate) get_provider: AtomicUsize,
    pub(crate) add_provider: AtomicUsize,
    pub(crate) get_value: AtomicUsize,
    pub(crate) put_value: AtomicUsize,
}

impl MessageStatsAtomic {
    pub(crate) fn to_view(&self) -> MessageStats {
        MessageStats {
            ping: self.ping.load(Ordering::Relaxed),
            find_node: self.find_node.load(Ordering::Relaxed),
            get_provider: self.get_provider.load(Ordering::Relaxed),
            add_provider: self.add_provider.load(Ordering::Relaxed),
            get_value: self.get_value.load(Ordering::Relaxed),
            put_value: self.put_value.load(Ordering::Relaxed),
        }
    }
}

/// Execution statistics of a query.
#[derive(Debug, Clone, Default)]
pub struct IterativeStats {
    pub(crate) requests: u32,
    pub(crate) success: u32,
    pub(crate) failure: u32,
}

// Atomic version of QueryStats.
#[derive(Default)]
pub struct IterativeStatsAtomic {
    pub(crate) requests: AtomicU32,
    pub(crate) success: AtomicU32,
    pub(crate) failure: AtomicU32,
}

impl IterativeStatsAtomic {
    pub(crate) fn to_view(&self) -> IterativeStats {
        IterativeStats {
            requests: self.requests.load(Ordering::Relaxed),
            success: self.success.load(Ordering::Relaxed),
            failure: self.failure.load(Ordering::Relaxed),
        }
    }
}

#[derive(Debug, Clone, Default)]
pub struct QueryStats {
    pub(crate) fixed_query_executed: usize,
    pub(crate) fixed_query_completed: usize,
    pub(crate) iter_query_executed: usize,
    pub(crate) iter_query_completed: usize,
    pub(crate) iter_query_timeout: usize,
    // tx error of fixed query
    pub(crate) fixed_tx_error: usize,
    // details of iterative query
    pub(crate) iterative: IterativeStats,
    // Kad message tx
    pub(crate) message_tx: MessageStats,
}

#[derive(Default)]
pub(crate) struct QueryStatsAtomic {
    pub(crate) fixed_query_executed: AtomicUsize,
    pub(crate) fixed_query_completed: AtomicUsize,
    pub(crate) iter_query_executed: AtomicUsize,
    pub(crate) iter_query_completed: AtomicUsize,
    pub(crate) iter_query_timeout: AtomicUsize,
    // tx error for fixed query
    pub(crate) fixed_tx_error: AtomicUsize,
    // details of iterative query
    pub(crate) iterative: IterativeStatsAtomic,
    // message tx
    pub(crate) message_tx: MessageStatsAtomic,
}

impl QueryStatsAtomic {
    pub(crate) fn to_view(&self) -> QueryStats {
        QueryStats {
            fixed_query_executed: self.fixed_query_executed.load(Ordering::Relaxed),
            fixed_query_completed: self.fixed_query_completed.load(Ordering::Relaxed),
            iter_query_executed: self.iter_query_executed.load(Ordering::Relaxed),
            iter_query_completed: self.iter_query_completed.load(Ordering::Relaxed),
            iter_query_timeout: self.iter_query_timeout.load(Ordering::Relaxed),
            fixed_tx_error: self.fixed_tx_error.load(Ordering::Relaxed),
            iterative: self.iterative.to_view(),
            message_tx: self.message_tx.to_view(),
        }
    }
}

#[derive(Default)]
pub struct MessageStatsAtomic {
    pub(crate) ping: AtomicUsize,
    pub(crate) find_node: AtomicUsize,
    pub(crate) get_provider: AtomicUsize,
    pub(crate) add_provider: AtomicUsize,
    pub(crate) get_value: AtomicUsize,
    pub(crate) put_value: AtomicUsize,
}

impl MessageStatsAtomic {
    pub(crate) fn to_view(&self) -> MessageStats {
        MessageStats {
            ping: self.ping.load(Ordering::Relaxed),
            find_node: self.find_node.load(Ordering::Relaxed),
            get_provider: self.get_provider.load(Ordering::Relaxed),
            add_provider: self.add_provider.load(Ordering::Relaxed),
            get_value: self.get_value.load(Ordering::Relaxed),
            put_value: self.put_value.load(Ordering::Relaxed),
        }
    }
}

type Result<T> = std::result::Result<T, KadError>;

/// The configuration for queries in a `QueryPool`.
#[derive(Debug, Clone)]
pub struct QueryConfig {
    /// Timeout of a single query.
    pub timeout: Duration,

    /// The k value to use.
    pub k_value: NonZeroUsize,

    /// Alpha value for iterative queries.
    pub alpha_value: NonZeroUsize,

    /// The number of peers closest to a target that must have responded
    /// for an iterative query to terminate.
    pub beta_value: NonZeroUsize,
}

impl Default for QueryConfig {
    fn default() -> Self {
        QueryConfig {
            timeout: Duration::from_secs(180),
            k_value: K_VALUE,
            alpha_value: ALPHA_VALUE,
            beta_value: BETA_VALUE,
        }
    }
}

/// The fixed query.
///
/// It simply use the fixed peers for PutValue/AddProvider operations.
/// The alpha value is used to for maximum allowed tasks for messaging.
pub(crate) struct FixedQuery {
    /// The Messenger is used to send/receive Kad messages.
    messengers: MessengerManager,
    /// The query type to be executed.
    query_type: QueryType,
    /// The kad configurations for queries.
    config: QueryConfig,
    /// The seed peers used to start the query.
    peers: Vec<PeerId>,
    /// The statistics.
    stats: Arc<QueryStatsAtomic>,
}

impl FixedQuery {
    pub(crate) fn new(
        query_type: QueryType,
        messengers: MessengerManager,
        config: QueryConfig,
        peers: Vec<PeerId>,
        stats: Arc<QueryStatsAtomic>,
    ) -> Self {
        Self {
            messengers,
            query_type,
            config,
            peers,
            stats,
        }
    }

    pub(crate) async fn run<F>(self, f: F) -> Result<()>
    where
        F: FnOnce(Result<()>) + Send + 'static,
    {
        log::debug!("run fixed query {:?}", self.query_type);

        // check for empty fixed peers
        if self.peers.is_empty() {
            log::info!("no fixed peers, abort running");
            f(Err(KadError::NoKnownPeers));
            return Err(KadError::NoKnownPeers);
        }

        // update stats
        let stats = self.stats.clone();
        stats.fixed_query_executed.fetch_add(1, Ordering::SeqCst);

        let me = self;
        let mut limiter = TaskLimiter::new(me.config.alpha_value);
        let message_stats = stats.clone();
<<<<<<< HEAD
        task::spawn(async move {
            for peer in me.peers {
                // let record = record.clone();
                let mut messengers = me.messengers.clone();
                let qt = me.query_type.clone();
                let stats = message_stats.clone();

                limiter
                    .run(async move {
                        let mut ms = messengers.get_messenger(&peer).await?;
                        match qt {
                            QueryType::PutRecord { record } => {
                                let _ = ms.send_put_value(record).await?;
                                stats.message_tx.put_value.fetch_add(1, Ordering::SeqCst);
                            }
                            QueryType::AddProvider { provider, addresses } => {
                                let _ = ms.send_add_provider(provider, addresses).await?;
                                stats.message_tx.add_provider.fetch_add(1, Ordering::SeqCst);
                            }
                            _ => panic!("BUG"),
                        }
                        messengers.put_messenger(ms);

                        Ok::<(), KadError>(())
                    })
                    .await;
            }
            let (c, s) = limiter.wait().await;
            log::info!("data announced to total {} peers, success={}", c, s);

            // update tx error
            stats.fixed_tx_error.fetch_add(c - s, Ordering::SeqCst);
            // update stats
            stats.fixed_query_completed.fetch_add(1, Ordering::SeqCst);

            f(Ok(()))
        });
=======

        for peer in me.peers {
            // let record = record.clone();
            let mut messengers = me.messengers.clone();
            let qt = me.query_type.clone();
            let stats = message_stats.clone();

            limiter.spawn(async move {
                let mut ms = messengers.get_messenger(&peer).await?;
                match qt {
                    QueryType::PutRecord { record } => {
                        let _ = ms.send_put_value(record).await?;
                        stats.message_tx.put_value.fetch_add(1, Ordering::SeqCst);
                    }
                    QueryType::AddProvider { provider, addresses } => {
                        let _ = ms.send_add_provider(provider, addresses).await?;
                        stats.message_tx.add_provider.fetch_add(1, Ordering::SeqCst);
                    }
                    _ => panic!("BUG"),
                }
                messengers.put_messenger(ms);

                Ok::<(), KadError>(())
            });
        }
        let stat = limiter.wait().await;
        log::info!("data announced to KAD network, stats={:?}", stat);

        // update tx error
        stats.fixed_tx_error.fetch_add(stat.executed - stat.succeeded, Ordering::SeqCst);
        // update stats
        stats.fixed_query_completed.fetch_add(1, Ordering::SeqCst);

        f(Ok(()));

        Ok(())
>>>>>>> 33815674
    }
}

struct QueryJob {
    key: record::Key,
    qt: QueryType,
    messengers: MessengerManager,
    peer: PeerId,
<<<<<<< HEAD
    stats: Arc<QueryStatsAtomic>,
=======
    addrs: Vec<Multiaddr>,
    stats: Arc<QueryStatsAtomic>,
    ledgers: Arc<MetricMap<PeerId, Ledger>>,
>>>>>>> 33815674
    tx: mpsc::Sender<QueryUpdate>,
}

impl QueryJob {
    async fn execute(self) -> Result<()> {
        let mut me = self;
        let startup = Instant::now();

        let mut messenger = me.messengers.get_messenger(&me.peer).await?;
        let peer = me.peer;
        match me.qt {
            QueryType::GetClosestPeers | QueryType::FindPeer => {
                let closer = messenger.send_find_node(me.key).await?;
                me.stats.message_tx.find_node.fetch_add(1, Ordering::SeqCst);
                let duration = startup.elapsed();
                let _ = me
                    .tx
                    .send(QueryUpdate::Queried {
                        source: peer,
                        closer,
                        provider: None,
                        record: None,
                        duration,
                    })
                    .await;
            }
            QueryType::GetProviders { .. } => {
                let (closer, provider) = messenger.send_get_providers(me.key).await?;
                me.stats.message_tx.get_provider.fetch_add(1, Ordering::SeqCst);
                let duration = startup.elapsed();
                let _ = me
                    .tx
                    .send(QueryUpdate::Queried {
                        source: peer,
                        closer,
                        provider: Some(provider),
                        record: None,
                        duration,
                    })
                    .await;
            }
            QueryType::GetRecord { .. } => {
                let (closer, record) = messenger.send_get_value(me.key).await?;
                me.stats.message_tx.get_value.fetch_add(1, Ordering::SeqCst);
                let duration = startup.elapsed();
                let _ = me
                    .tx
                    .send(QueryUpdate::Queried {
                        source: peer,
                        closer,
                        provider: None,
                        record,
                        duration,
                    })
                    .await;
            }
            _ => panic!("not gonna happen"),
        }

        // try to put messenger into cache
        me.messengers.put_messenger(messenger);

        Ok(())
    }
}

/// Representation of a peer in the context of a iterator.
#[derive(Debug, Clone)]
struct PeerWithState {
    peer: KadPeer,
    state: PeerState,
}

/// The state of a single `PeerWithState`.
#[derive(Debug, Copy, Clone, PartialEq)]
enum PeerState {
    /// The peer has not yet been contacted.
    ///
    /// This is the starting state for every peer.
    NotContacted,

    /// The query has been started, waiting for a result from the peer.
    Waiting,

    /// A result was not delivered for the peer within the configured timeout.
    Unreachable,

    /// A successful result from the peer has been delivered.
    Succeeded,
}

impl PeerWithState {
    fn new(peer: KadPeer) -> Self {
        Self {
            peer,
            state: PeerState::NotContacted,
        }
    }
}

pub(crate) enum QueryUpdate {
    Queried {
        source: PeerId,
        closer: Vec<KadPeer>,
        // For GetProvider.
        provider: Option<Vec<KadPeer>>,
        // For GetValue.
        record: Option<record::Record>,
        // How long this query job takes.
        duration: Duration,
    },
    Unreachable(PeerId),
}

/// A record either received by the given peer or retrieved from the local
/// record store.
#[derive(Debug, Clone, PartialEq, Eq)]
pub struct PeerRecord {
    /// The peer from whom the record was received. `None` if the record was
    /// retrieved from local storage.
    pub peer: Option<PeerId>,
    pub record: record::Record,
}

/// The query result returned by IterativeQuery.
pub(crate) struct QueryResult {
    pub(crate) closest_peers: Option<Vec<KadPeer>>,
    pub(crate) found_peer: Option<KadPeer>,
    pub(crate) providers: Option<Vec<KadPeer>>,
    pub(crate) records: Option<Vec<PeerRecord>>,
    // the closest peers which don't have the value we are querying
    pub(crate) cache_peers: Option<Vec<PeerId>>,
}

pub(crate) struct ClosestPeers {
    /// The target key.
    target: Key<record::Key>,
    /// All queried peers sorted by distance.
    closest_peers: BTreeMap<Distance, PeerWithState>,
}

impl ClosestPeers {
    fn new(key: record::Key) -> Self {
        Self {
            target: Key::new(key),
            closest_peers: BTreeMap::new(),
        }
    }

    // helper of calculating key and distance
    fn distance(&self, peer_id: PeerId) -> Distance {
        let rkey = record::Key::from(peer_id);
        let key = Key::new(rkey);
        key.distance(&self.target)
    }

    // extend the btree with an vector of peer_id
    fn add_peers(&mut self, peers: Vec<KadPeer>) {
        // Incorporate the reported peers into the btree map.
        for peer in peers {
            let distance = self.distance(peer.node_id);
            self.closest_peers.entry(distance).or_insert_with(|| PeerWithState::new(peer));
        }
    }

    // check if the map contains the target already
    fn has_target(&self) -> Option<KadPeer> {
        // distance must be 0
        let distance = self.target.distance(&self.target);
        self.closest_peers.get(&distance).map(|p| p.peer.clone())
    }

    fn peers_filter(&self, num: usize, p: impl FnMut(&&PeerWithState) -> bool) -> impl Iterator<Item = &PeerWithState> {
        self.closest_peers.values().filter(p).take(num)
    }

    fn peers_in_state_mut(&mut self, state: PeerState, num: usize) -> impl Iterator<Item = &mut PeerWithState> {
        self.closest_peers.values_mut().filter(move |peer| peer.state == state).take(num)
    }

    fn peers_in_states(&self, states: Vec<PeerState>, num: usize) -> impl Iterator<Item = &PeerWithState> {
        self.closest_peers
            .values()
            .filter(move |peer| states.contains(&peer.state))
            .take(num)
    }

    fn get_peer_state(&self, peer_id: &PeerId) -> Option<PeerState> {
        let distance = self.distance(*peer_id);
        self.closest_peers.get(&distance).map(|peer| peer.state)
    }

    fn set_peer_state(&mut self, peer_id: &PeerId, state: PeerState) {
        let distance = self.distance(*peer_id);
        if let Some(peer) = self.closest_peers.get_mut(&distance) {
            peer.state = state
        }
    }

    fn num_of_state(&self, state: PeerState) -> usize {
        self.closest_peers.values().filter(|p| p.state == state).count()
    }

    fn num_of_states(&self, states: Vec<PeerState>) -> usize {
        self.closest_peers.values().filter(|p| states.contains(&p.state)).count()
    }

    fn is_starved(&self) -> bool {
        // starvation, if no peer to contact and no pending query
        self.num_of_states(vec![PeerState::NotContacted, PeerState::Waiting]) == 0
    }

    fn can_terminate(&self, beta_value: usize) -> bool {
        let closest = self
            .closest_peers
            .values()
            .filter(|peer| {
                peer.state == PeerState::NotContacted || peer.state == PeerState::Waiting || peer.state == PeerState::Succeeded
            })
            .take(beta_value);

        for peer in closest {
            if peer.state != PeerState::Succeeded {
                return false;
            }
        }
        true
    }
}

/// Information about a running query.
#[derive(Debug, Clone)]
pub enum QueryType {
    /// A query initiated by [`Kademlia::find_peer`].
    FindPeer,
    /// A query initiated by [`Kademlia::get_closest_peers`].
    GetClosestPeers,
    /// A query initiated by [`Kademlia::get_providers`].
    GetProviders {
        /// How many providers is needed before completing.
        count: usize,
        /// Providers found locally.
        local: Option<Vec<KadPeer>>,
    },
    /// A query initiated by [`Kademlia::get_record`].
    GetRecord {
        /// The quorum needed by get_record.
        quorum: usize,
        /// Records found locally.
        local: Option<Vec<PeerRecord>>,
    },
    AddProvider {
        provider: record::ProviderRecord,
        addresses: Vec<Multiaddr>,
    },
    PutRecord {
        record: record::Record,
    },
}

/// The iterative query.
///
/// It runs a iterative lookup for FindNode, GetProviders and GetValue operations, starting
/// with the seed peers. The output of every query will be collected to a sorted b-tree for
/// determining the closer peers, which might be engaged in the next round query.
///
/// The iterative operation could be terminated if:
/// 1. No more peer to lookup - starvation
/// 2. No closer peer found event after 'beta' round queries.
/// 3. Got the node/provider/value for the respective operation
pub(crate) struct IterativeQuery {
    /// The target to be queried.
    key: record::Key,
    /// The Swarm controller is used to communicate with Swarm.
    swarm: SwarmControl,
    /// The Messenger is used to send/receive Kad messages.
    messengers: MessengerManager,
    /// The query type to be executed.
    query_type: QueryType,
    /// The local peer Id of myself.
    local_id: PeerId,
    /// The kad configurations for queries.
    config: QueryConfig,
    /// The seed peers used to start the query.
    seeds: Vec<Key<PeerId>>,
    /// The KadPoster used to post ProtocolEvent to Kad main loop.
    poster: KadPoster,
    /// The statistics.
    stats: Arc<QueryStatsAtomic>,
<<<<<<< HEAD
=======
    /// The ledger of all peer.
    ledgers: Arc<MetricMap<PeerId, Ledger>>,
>>>>>>> 33815674
}

impl IterativeQuery {
    #[allow(clippy::too_many_arguments)]
    pub(crate) fn new(
        query_type: QueryType,
        key: record::Key,
        swarm: SwarmControl,
        messengers: MessengerManager,
        local_id: PeerId,
        config: QueryConfig,
        seeds: Vec<Key<PeerId>>,
        poster: KadPoster,
        stats: Arc<QueryStatsAtomic>,
<<<<<<< HEAD
=======
        ledgers: Arc<MetricMap<PeerId, Ledger>>,
>>>>>>> 33815674
    ) -> Self {
        Self {
            key,
            swarm,
            messengers,
            query_type,
            local_id,
            config,
            seeds,
            poster,
            stats,
<<<<<<< HEAD
=======
            ledgers,
>>>>>>> 33815674
        }
    }

    pub(crate) async fn handle_update(
        &mut self,
        update: QueryUpdate,
        query_results: &mut QueryResult,
        closest_peers: &mut ClosestPeers,
    ) -> bool {
        let me = self;
        let k_value = me.config.k_value.get();

        // handle update, update the closest_peers, and update the kbuckets for new peer
        // or dead peer detected, update the QueryResult
        // TODO: check the state before setting state??
        match update {
            QueryUpdate::Queried {
                source,
                mut closer,
                provider,
                record,
                duration,
            } => {
                // incorporate 'closer' into 'clostest_peers', marked as PeerState::NotContacted
                log::debug!(
                    "successful query from {:}, found {} closer peers. {:?}",
                    source,
                    closer.len(),
                    duration
                );
                log::trace!("{:?} returns closer peers: {:?}", source, closer);

                // note we don't add myself
                closer.retain(|p| p.node_id != me.local_id);

                // update the PeerStore for the multiaddr, add all multiaddr of Closer peers
                // to PeerStore
                for peer in closer.iter() {
                    // kingwel, we filter out all loopback addresses
                    let addrs = peer.clone().multiaddrs;
                    me.swarm.add_addrs(&peer.node_id, addrs, TEMP_ADDR_TTL);
                }

                closest_peers.add_peers(closer);
                closest_peers.set_peer_state(&source, PeerState::Succeeded);

                // signal the k-buckets for new peer found
                let _ = me.poster.post(ProtocolEvent::KadPeerFound(source, true)).await;

                // handle different query type, check if we are done querying
                match me.query_type {
                    QueryType::GetClosestPeers => {}
                    QueryType::FindPeer => {
                        if let Some(peer) = closest_peers.has_target() {
                            log::debug!("FindPeer: successfully located, {:?}", peer);
                            query_results.found_peer = Some(peer);
                            return true;
                        }
                    }
                    QueryType::GetProviders { count, .. } => {
                        // update providers
                        if let Some(provider) = provider {
                            log::debug!("GetProviders: provider found {:?} key={:?}", provider, me.key);

                            // update the PeerStore for the multiaddr, add all multiaddr of Closer peers
                            // to PeerStore
                            for peer in provider.iter() {
                                me.swarm.add_addrs(&peer.node_id, peer.multiaddrs.clone(), PROVIDER_ADDR_TTL);
                            }

                            if !provider.is_empty() {
                                // append or create the query_results.providers
                                if let Some(mut old) = query_results.providers.take() {
                                    old.extend(provider);
                                    // remove duplicated peers
<<<<<<< HEAD
=======
                                    old.sort_unstable_by(|a, b| a.node_id.partial_cmp(&b.node_id).unwrap());
>>>>>>> 33815674
                                    old.dedup_by(|a, b| a.node_id == b.node_id);
                                    query_results.providers = Some(old);
                                } else {
                                    query_results.providers = Some(provider);
                                }
                                // check if we have enough providers
                                if count != 0 && query_results.providers.as_ref().map_or(0, |p| p.len()) >= count {
                                    log::debug!("GetProviders: got enough provider for {:?}, limit={}", me.key, count);
                                    return true;
                                }
                            }
                        }
                    }
                    QueryType::GetRecord { quorum, .. } => {
                        if let Some(record) = record {
                            log::debug!("GetRecord: record found {:?} key={:?}", record, me.key);

                            let pr = PeerRecord {
                                peer: Some(source),
                                record,
                            };
                            if let Some(mut old) = query_results.records.take() {
                                old.push(pr);
                                query_results.records = Some(old);
                            } else {
                                query_results.records = Some(vec![pr]);
                            }

                            // check if we have enough records
                            if query_results.records.as_ref().map_or(0, |r| r.len()) > quorum {
                                log::info!("GetRecord: got enough records for key={:?}", me.key);

                                let peers_have_value = query_results
                                    .records
                                    .as_ref()
                                    .expect("must be Some")
                                    .iter()
                                    .filter_map(|r| r.peer.as_ref())
                                    .collect::<Vec<_>>();

                                // figure out the closest peers which didn't have the record
                                let peers = closest_peers
                                    .peers_filter(k_value, |p| {
                                        p.state != PeerState::Unreachable && !peers_have_value.contains(&&p.peer.node_id)
                                    })
                                    .map(|p| p.peer.node_id)
                                    .collect::<Vec<_>>();

                                log::debug!("GetValue, got peers which don't have the value, {:?}", peers);
                                query_results.cache_peers = Some(peers);
                                return true;
                            }
                        }
                    }
                    _ => panic!("not gonna happen"),
                }
            }
            QueryUpdate::Unreachable(peer) => {
                // set to PeerState::Unreachable
                log::debug!("unreachable peer {:?} detected", peer);

                closest_peers.set_peer_state(&peer, PeerState::Unreachable);
                // signal for dead peer detected
                let _ = me.poster.post(ProtocolEvent::KadPeerStopped(peer)).await;
            }
        }

        false
    }

    pub(crate) async fn run<F>(self, f: F) -> Result<()>
    where
        F: FnOnce(Result<QueryResult>) + Send + 'static,
    {
        log::debug!("run iterative query {:?} for {:?}", self.query_type, self.key);

        // check for empty seed peers
        if self.seeds.is_empty() {
            log::info!("no seeds, abort running");
            f(Err(KadError::NoKnownPeers));
            return Err(KadError::NoKnownPeers);
        }

        // update stats
<<<<<<< HEAD
        self.stats.iter_query_executed.fetch_add(1, Ordering::SeqCst);
=======
        let index = self.stats.iter_query_executed.fetch_add(1, Ordering::SeqCst);
>>>>>>> 33815674

        let mut me = self;
        let alpha_value = me.config.alpha_value.get();
        let beta_value = me.config.beta_value.get();
        let k_value = me.config.k_value.get();
        let timeout = me.config.timeout;
        let start = Instant::now();

        // closest_peers is used to retrieve the closer peers. It is a sorted btree-map, which is
        // indexed by Distance of the peer. The queried 'key' is used to calculate the distance.
        let mut closest_peers = ClosestPeers::new(me.key.clone());
        // prepare the query result
        let mut query_results = QueryResult {
            closest_peers: None,
            found_peer: None,
            providers: None,
            records: None,
            cache_peers: None,
        };

        // extract local PeerRecord or Providers from QueryType
        // local items are parts of the final result
        match &mut me.query_type {
            QueryType::GetProviders { count: _, local } => {
                query_results.providers = local.take();
            }
            QueryType::GetRecord { quorum: _, local } => {
                query_results.records = local.take();
            }
            _ => {}
        }

        // the channel used to deliver the result of each jobs
        let (mut tx, mut rx) = mpsc::channel(alpha_value);

        // statistics for this iterative query
        // This stat has to be referred by thwo futures: query & deadline, so it is implemented as
        // an Arc<Atomic...>
        let stats = me.stats.clone();
        // deadline for an iterative query
        let deadline = async move {
            task::sleep(timeout).await;
            stats.iter_query_timeout.fetch_add(1, Ordering::SeqCst);
            log::info!("iterative query timeout");
        };

        // clone stats and move into query
        let stats = me.stats.clone();
        // a runtime for query
        let query = async move {
            let seeds = me
                .seeds
                .iter()
                .map(|k| {
                    let id = k.clone().into_preimage();
                    KadPeer {
                        node_id: id,
                        multiaddrs: me.swarm.get_addrs(&id).unwrap_or_default(),
                        connection_ty: KadConnectionType::CanConnect,
                    }
                })
                .collect();

            // deliver the seeds to kick off the initial query
            let _ = tx
                .send(QueryUpdate::Queried {
                    source: me.local_id,
                    closer: seeds,
                    provider: None,
                    record: None,
                    duration: Duration::from_secs(0),
                })
                .await;

            // starting iterative querying for all selected peers...
            loop {
                // note that the first update comes from the initial seeds
                let update = rx.next().await.expect("must");
                let is_completed = me.handle_update(update, &mut query_results, &mut closest_peers).await;
                if is_completed {
                    log::debug!("iterative query completed due to value found");
                    break;
                }

                // starvation, if no peer to contact and no pending query
                if closest_peers.is_starved() {
                    //return true, LookupStarvation, nil
                    log::debug!("iterative query terminated due to starvation(no peer to contact and no pending query)");
                    break;
                }
                // meet the k_value? meaning lookup completed
                if closest_peers.can_terminate(beta_value) {
                    //return true, LookupCompleted, nil
                    log::debug!("iterative query terminated due to no more closer peer");
                    break;
                }

                // calculate the maximum number of queries we could be running
                // Note: NumWaiting will be updated before invoking job.execute()
                let num_jobs = alpha_value.checked_sub(closest_peers.num_of_state(PeerState::Waiting)).unwrap();

                log::debug!("iterative query, starting {} query jobs at most", num_jobs);

                let peer_iter = closest_peers.peers_in_state_mut(PeerState::NotContacted, num_jobs);
                for peer in peer_iter {
                    //closest_peers.set_peer_state(&peer, PeerState::Waiting);
                    peer.state = PeerState::Waiting;
                    let peer_id = peer.peer.node_id;

                    log::debug!("creating query job for {:?}", peer_id);

                    stats.iterative.requests.fetch_add(1, Ordering::SeqCst);

                    let job = QueryJob {
                        key: me.key.clone(),
                        qt: me.query_type.clone(),
                        messengers: me.messengers.clone(),
                        peer: peer_id,
<<<<<<< HEAD
                        stats: stats.clone(),
=======
                        addrs: me.swarm.get_addrs(&peer_id).unwrap_or_default(),
                        stats: stats.clone(),
                        ledgers: me.ledgers.clone(),
>>>>>>> 33815674
                        tx: tx.clone(),
                    };

                    let mut tx = tx.clone();
                    let _ = task::spawn(async move {
                        let stats = job.stats.clone();
<<<<<<< HEAD
=======
                        let ledgers = job.ledgers.clone();
                        let pid = job.peer;
                        let start = Instant::now();
>>>>>>> 33815674
                        let r = job.execute().await;
                        let cost = start.elapsed();
                        if r.is_err() {
<<<<<<< HEAD
                            stats.iterative.failure.fetch_add(1, Ordering::SeqCst);
                            let _ = tx.send(QueryUpdate::Unreachable(peer_id)).await;
                        } else {
=======
                            log::trace!("job {}, cost {:?}, failed to connect to {}, err={:?}", index, cost, pid, r);
                            stats.iterative.failure.fetch_add(1, Ordering::SeqCst);
                            ledgers.store_or_modify(&pid, |ledger| {
                                ledger.failure_increase(cost.as_millis() as u64);
                            });
                            let _ = tx.send(QueryUpdate::Unreachable(peer_id)).await;
                        } else {
                            // log::info!("index {}， cost {:?}, succeed to talk to {}", index, cost, pid);
                            ledgers.store_or_modify(&pid, |ledger| {
                                ledger.success_increase(cost.as_millis() as u64);
                            });
>>>>>>> 33815674
                            stats.iterative.success.fetch_add(1, Ordering::SeqCst);
                        }
                    });
                }
            }

            // collect the query result
            let wanted_states = vec![PeerState::NotContacted, PeerState::Waiting, PeerState::Succeeded];
            let peers = closest_peers
                .peers_in_states(wanted_states, k_value)
                .map(|p| p.peer.clone())
                .collect::<Vec<_>>();

            log::debug!("iterative query, return {} closer peers", peers.len());
            log::debug!(
                "Closest Peers in details: Unreachable:{} NotContacted:{} Waiting:{} Succeeded:{}",
                closest_peers.num_of_state(PeerState::Unreachable),
                closest_peers.num_of_state(PeerState::NotContacted),
                closest_peers.num_of_state(PeerState::Waiting),
                closest_peers.num_of_state(PeerState::Succeeded)
            );

            if !peers.is_empty() {
                query_results.closest_peers = Some(peers);
            }

<<<<<<< HEAD
            stats.iter_query_completed.fetch_add(1, Ordering::SeqCst);

            // calculate how long this iterative query lasts
            let duration = start.elapsed();

            log::info!("iterative query report : {:?} {:?}", stats.iterative.to_view(), duration);
=======
            let job_finished = stats.iter_query_completed.fetch_add(1, Ordering::SeqCst);
            let job_started = stats.iter_query_executed.load(Ordering::Relaxed);

            // calculate how long this iterative query lasts
            let duration = start.elapsed();

            log::info!(
                "job {} done, iterative query report : {:?} {:?} {}/{}",
                index,
                stats.iterative.to_view(),
                duration,
                job_started,
                job_finished
            );
>>>>>>> 33815674

            Ok(query_results)
        };

        let either = futures::future::select(query.boxed(), deadline.boxed()).await;
        return match either {
            Either::Left((result, _)) => {
                f(result);
                Ok(())
            }
<<<<<<< HEAD
        });
=======
            Either::Right((_, _)) => {
                f(Err(KadError::Timeout));
                Err(KadError::Timeout)
            }
        };
>>>>>>> 33815674
    }
}

////////////////////////////////////////////////////////////////////////////////////////////////
#[cfg(test)]
mod test_closest_peers {
    use super::*;

    #[test]
    fn test_closest_peers_distance() {
        let peer = PeerId::random();
        let peer_cloned = peer;

        let mut closest_peers = ClosestPeers::new(peer.into());

        let kad_peer = KadPeer {
            node_id: peer_cloned,
            multiaddrs: vec![],
            connection_ty: KadConnectionType::NotConnected,
        };

        assert!(closest_peers.has_target().is_none());
        closest_peers.add_peers(vec![kad_peer]);
        assert!(closest_peers.has_target().is_some());
    }

    #[test]
    fn test_starved() {
        let peer = PeerId::random();

        let mut closest_peers = ClosestPeers::new(PeerId::random().into());
        assert!(closest_peers.is_starved());

        let kad_peer = KadPeer {
            node_id: peer,
            multiaddrs: vec![],
            connection_ty: KadConnectionType::NotConnected,
        };

        // There are only one peer in closest_peers.
        // The state of new added peer is NotContacted, should be not starved
        closest_peers.add_peers(vec![kad_peer]);
        assert!(!closest_peers.is_starved());

        let state = closest_peers.get_peer_state(&peer);
        assert_eq!(state, Some(PeerState::NotContacted));

        // The state of peer is NotContacted, should be starved
        closest_peers.set_peer_state(&peer, PeerState::Succeeded);
        let state = closest_peers.get_peer_state(&peer);
        assert_eq!(state, Some(PeerState::Succeeded));

        assert!(closest_peers.is_starved());
    }

    #[test]
    fn test_terminate() {
        // closest_peers is empty, can terminate
        let mut closest_peers = ClosestPeers::new(PeerId::random().into());
        assert!(closest_peers.can_terminate(1));

        let peer1 = PeerId::random();
        let kad_peer1 = KadPeer {
            node_id: peer1,
            multiaddrs: vec![],
            connection_ty: KadConnectionType::NotConnected,
        };

        // closest_peers has 1 peer and its state is NotContacted, can not terminate
        closest_peers.add_peers(vec![kad_peer1]);
        assert!(!closest_peers.can_terminate(1));

        // closest_peers has 1 peer and its state is Succeeded, can terminate
        closest_peers.set_peer_state(&peer1, PeerState::Succeeded);
        assert!(closest_peers.can_terminate(1));
    }
}

// #[cfg(test)]
// mod test_fixed_query {
//     use crate::query::{FixedQuery, QueryType};
//
//     #[test]
//     fn test_fixed_query() {
//         FixedQuery::new(QueryType::FindPeer, );
//     }
// }<|MERGE_RESOLUTION|>--- conflicted
+++ resolved
@@ -34,108 +34,10 @@
 use crate::kbucket::{Distance, Key};
 use crate::{record, KadError, ALPHA_VALUE, BETA_VALUE, K_VALUE};
 
-<<<<<<< HEAD
-use crate::kad::{KadPoster, MessageStats, MessengerManager};
-=======
 use crate::kad::{KadPoster, Ledger, MessageStats, MessengerManager};
->>>>>>> 33815674
 use crate::protocol::{KadConnectionType, KadPeer, ProtocolEvent};
 use libp2prs_core::metricmap::MetricMap;
 // use std::ops::Add;
-
-/// Execution statistics of a query.
-#[derive(Debug, Clone, Default)]
-pub struct IterativeStats {
-    pub(crate) requests: u32,
-    pub(crate) success: u32,
-    pub(crate) failure: u32,
-}
-
-// Atomic version of QueryStats.
-#[derive(Default)]
-pub struct IterativeStatsAtomic {
-    pub(crate) requests: AtomicU32,
-    pub(crate) success: AtomicU32,
-    pub(crate) failure: AtomicU32,
-}
-
-impl IterativeStatsAtomic {
-    pub(crate) fn to_view(&self) -> IterativeStats {
-        IterativeStats {
-            requests: self.requests.load(Ordering::Relaxed),
-            success: self.success.load(Ordering::Relaxed),
-            failure: self.failure.load(Ordering::Relaxed),
-        }
-    }
-}
-
-#[derive(Debug, Clone, Default)]
-pub struct QueryStats {
-    pub(crate) fixed_query_executed: usize,
-    pub(crate) fixed_query_completed: usize,
-    pub(crate) iter_query_executed: usize,
-    pub(crate) iter_query_completed: usize,
-    pub(crate) iter_query_timeout: usize,
-    // tx error of fixed query
-    pub(crate) fixed_tx_error: usize,
-    // details of iterative query
-    pub(crate) iterative: IterativeStats,
-    // Kad message tx
-    pub(crate) message_tx: MessageStats,
-}
-
-#[derive(Default)]
-pub(crate) struct QueryStatsAtomic {
-    pub(crate) fixed_query_executed: AtomicUsize,
-    pub(crate) fixed_query_completed: AtomicUsize,
-    pub(crate) iter_query_executed: AtomicUsize,
-    pub(crate) iter_query_completed: AtomicUsize,
-    pub(crate) iter_query_timeout: AtomicUsize,
-    // tx error for fixed query
-    pub(crate) fixed_tx_error: AtomicUsize,
-    // details of iterative query
-    pub(crate) iterative: IterativeStatsAtomic,
-    // message tx
-    pub(crate) message_tx: MessageStatsAtomic,
-}
-
-impl QueryStatsAtomic {
-    pub(crate) fn to_view(&self) -> QueryStats {
-        QueryStats {
-            fixed_query_executed: self.fixed_query_executed.load(Ordering::Relaxed),
-            fixed_query_completed: self.fixed_query_completed.load(Ordering::Relaxed),
-            iter_query_executed: self.iter_query_executed.load(Ordering::Relaxed),
-            iter_query_completed: self.iter_query_completed.load(Ordering::Relaxed),
-            iter_query_timeout: self.iter_query_timeout.load(Ordering::Relaxed),
-            fixed_tx_error: self.fixed_tx_error.load(Ordering::Relaxed),
-            iterative: self.iterative.to_view(),
-            message_tx: self.message_tx.to_view(),
-        }
-    }
-}
-
-#[derive(Default)]
-pub struct MessageStatsAtomic {
-    pub(crate) ping: AtomicUsize,
-    pub(crate) find_node: AtomicUsize,
-    pub(crate) get_provider: AtomicUsize,
-    pub(crate) add_provider: AtomicUsize,
-    pub(crate) get_value: AtomicUsize,
-    pub(crate) put_value: AtomicUsize,
-}
-
-impl MessageStatsAtomic {
-    pub(crate) fn to_view(&self) -> MessageStats {
-        MessageStats {
-            ping: self.ping.load(Ordering::Relaxed),
-            find_node: self.find_node.load(Ordering::Relaxed),
-            get_provider: self.get_provider.load(Ordering::Relaxed),
-            add_provider: self.add_provider.load(Ordering::Relaxed),
-            get_value: self.get_value.load(Ordering::Relaxed),
-            put_value: self.put_value.load(Ordering::Relaxed),
-        }
-    }
-}
 
 /// Execution statistics of a query.
 #[derive(Debug, Clone, Default)]
@@ -315,45 +217,6 @@
         let me = self;
         let mut limiter = TaskLimiter::new(me.config.alpha_value);
         let message_stats = stats.clone();
-<<<<<<< HEAD
-        task::spawn(async move {
-            for peer in me.peers {
-                // let record = record.clone();
-                let mut messengers = me.messengers.clone();
-                let qt = me.query_type.clone();
-                let stats = message_stats.clone();
-
-                limiter
-                    .run(async move {
-                        let mut ms = messengers.get_messenger(&peer).await?;
-                        match qt {
-                            QueryType::PutRecord { record } => {
-                                let _ = ms.send_put_value(record).await?;
-                                stats.message_tx.put_value.fetch_add(1, Ordering::SeqCst);
-                            }
-                            QueryType::AddProvider { provider, addresses } => {
-                                let _ = ms.send_add_provider(provider, addresses).await?;
-                                stats.message_tx.add_provider.fetch_add(1, Ordering::SeqCst);
-                            }
-                            _ => panic!("BUG"),
-                        }
-                        messengers.put_messenger(ms);
-
-                        Ok::<(), KadError>(())
-                    })
-                    .await;
-            }
-            let (c, s) = limiter.wait().await;
-            log::info!("data announced to total {} peers, success={}", c, s);
-
-            // update tx error
-            stats.fixed_tx_error.fetch_add(c - s, Ordering::SeqCst);
-            // update stats
-            stats.fixed_query_completed.fetch_add(1, Ordering::SeqCst);
-
-            f(Ok(()))
-        });
-=======
 
         for peer in me.peers {
             // let record = record.clone();
@@ -390,7 +253,6 @@
         f(Ok(()));
 
         Ok(())
->>>>>>> 33815674
     }
 }
 
@@ -399,13 +261,9 @@
     qt: QueryType,
     messengers: MessengerManager,
     peer: PeerId,
-<<<<<<< HEAD
-    stats: Arc<QueryStatsAtomic>,
-=======
     addrs: Vec<Multiaddr>,
     stats: Arc<QueryStatsAtomic>,
     ledgers: Arc<MetricMap<PeerId, Ledger>>,
->>>>>>> 33815674
     tx: mpsc::Sender<QueryUpdate>,
 }
 
@@ -695,11 +553,8 @@
     poster: KadPoster,
     /// The statistics.
     stats: Arc<QueryStatsAtomic>,
-<<<<<<< HEAD
-=======
     /// The ledger of all peer.
     ledgers: Arc<MetricMap<PeerId, Ledger>>,
->>>>>>> 33815674
 }
 
 impl IterativeQuery {
@@ -714,10 +569,7 @@
         seeds: Vec<Key<PeerId>>,
         poster: KadPoster,
         stats: Arc<QueryStatsAtomic>,
-<<<<<<< HEAD
-=======
         ledgers: Arc<MetricMap<PeerId, Ledger>>,
->>>>>>> 33815674
     ) -> Self {
         Self {
             key,
@@ -729,10 +581,7 @@
             seeds,
             poster,
             stats,
-<<<<<<< HEAD
-=======
             ledgers,
->>>>>>> 33815674
         }
     }
 
@@ -808,10 +657,7 @@
                                 if let Some(mut old) = query_results.providers.take() {
                                     old.extend(provider);
                                     // remove duplicated peers
-<<<<<<< HEAD
-=======
                                     old.sort_unstable_by(|a, b| a.node_id.partial_cmp(&b.node_id).unwrap());
->>>>>>> 33815674
                                     old.dedup_by(|a, b| a.node_id == b.node_id);
                                     query_results.providers = Some(old);
                                 } else {
@@ -896,11 +742,7 @@
         }
 
         // update stats
-<<<<<<< HEAD
-        self.stats.iter_query_executed.fetch_add(1, Ordering::SeqCst);
-=======
         let index = self.stats.iter_query_executed.fetch_add(1, Ordering::SeqCst);
->>>>>>> 33815674
 
         let mut me = self;
         let alpha_value = me.config.alpha_value.get();
@@ -1019,33 +861,21 @@
                         qt: me.query_type.clone(),
                         messengers: me.messengers.clone(),
                         peer: peer_id,
-<<<<<<< HEAD
-                        stats: stats.clone(),
-=======
                         addrs: me.swarm.get_addrs(&peer_id).unwrap_or_default(),
                         stats: stats.clone(),
                         ledgers: me.ledgers.clone(),
->>>>>>> 33815674
                         tx: tx.clone(),
                     };
 
                     let mut tx = tx.clone();
                     let _ = task::spawn(async move {
                         let stats = job.stats.clone();
-<<<<<<< HEAD
-=======
                         let ledgers = job.ledgers.clone();
                         let pid = job.peer;
                         let start = Instant::now();
->>>>>>> 33815674
                         let r = job.execute().await;
                         let cost = start.elapsed();
                         if r.is_err() {
-<<<<<<< HEAD
-                            stats.iterative.failure.fetch_add(1, Ordering::SeqCst);
-                            let _ = tx.send(QueryUpdate::Unreachable(peer_id)).await;
-                        } else {
-=======
                             log::trace!("job {}, cost {:?}, failed to connect to {}, err={:?}", index, cost, pid, r);
                             stats.iterative.failure.fetch_add(1, Ordering::SeqCst);
                             ledgers.store_or_modify(&pid, |ledger| {
@@ -1057,7 +887,6 @@
                             ledgers.store_or_modify(&pid, |ledger| {
                                 ledger.success_increase(cost.as_millis() as u64);
                             });
->>>>>>> 33815674
                             stats.iterative.success.fetch_add(1, Ordering::SeqCst);
                         }
                     });
@@ -1084,14 +913,6 @@
                 query_results.closest_peers = Some(peers);
             }
 
-<<<<<<< HEAD
-            stats.iter_query_completed.fetch_add(1, Ordering::SeqCst);
-
-            // calculate how long this iterative query lasts
-            let duration = start.elapsed();
-
-            log::info!("iterative query report : {:?} {:?}", stats.iterative.to_view(), duration);
-=======
             let job_finished = stats.iter_query_completed.fetch_add(1, Ordering::SeqCst);
             let job_started = stats.iter_query_executed.load(Ordering::Relaxed);
 
@@ -1106,7 +927,6 @@
                 job_started,
                 job_finished
             );
->>>>>>> 33815674
 
             Ok(query_results)
         };
@@ -1117,15 +937,11 @@
                 f(result);
                 Ok(())
             }
-<<<<<<< HEAD
-        });
-=======
             Either::Right((_, _)) => {
                 f(Err(KadError::Timeout));
                 Err(KadError::Timeout)
             }
         };
->>>>>>> 33815674
     }
 }
 
