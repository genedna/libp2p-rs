--- conflicted
+++ resolved
@@ -159,18 +159,15 @@
     max_packet_size: usize,
     /// Maximum allowed reuse count of a substream, used by Messenger cache.
     max_reuse_count: usize,
-<<<<<<< HEAD
     /// Client mode of Kad.
     /// Client mode Kad plays a client role in Kad-DHT network. It will not
     /// claim supporting the Kad protocol. Consequently, it will not be added
     /// to the routing table of any node.
     client_mode: bool,
-=======
     /// Timeout of new substream.
     new_stream_timeout:  Option<Duration>,
     /// Timeout of substream read and write.
     read_write_timeout: Option<Duration>,
->>>>>>> 148612b5
 }
 
 impl KademliaProtocolConfig {
@@ -190,11 +187,11 @@
         self.max_packet_size = size;
     }
 
-<<<<<<< HEAD
     /// Modifies the mode of Kad.
     pub fn set_client_mode(&mut self, client_mode: bool) {
         self.client_mode = client_mode;
-=======
+    }
+
     /// Set timeout of new substream.
     pub fn set_new_stream_timeout(&mut self, timeout: Duration) {
         self.new_stream_timeout = Some(timeout);
@@ -203,7 +200,6 @@
     /// Set timeout of substream read and write.
     pub fn set_read_write_timeout(&mut self, timeout: Duration) {
         self.read_write_timeout = Some(timeout);
->>>>>>> 148612b5
     }
 }
 
@@ -213,12 +209,9 @@
             protocol_name: ProtocolId::new(DEFAULT_PROTO_NAME, 0),
             max_packet_size: DEFAULT_MAX_PACKET_SIZE,
             max_reuse_count: DEFAULT_MAX_REUSE_TRIES,
-<<<<<<< HEAD
             client_mode: false,
-=======
             new_stream_timeout: None,
             read_write_timeout: None
->>>>>>> 148612b5
         }
     }
 }
@@ -311,10 +304,6 @@
                 let _ = stream.write_one(&buf).await?;
             }
         }
-    }
-
-    fn client_mode(&self) -> bool {
-        self.config.client_mode
     }
 
     fn box_clone(&self) -> IProtocolHandler {
@@ -372,8 +361,7 @@
     // update reuse count, true means yes please reuse, otherwise, messenger is recycled
     pub(crate) fn reuse(&mut self) -> bool {
         self.reuse += 1;
-        // self.reuse < self.config.max_reuse_count
-        true
+        self.reuse < self.config.max_reuse_count
     }
 
     // send a message to peer.
