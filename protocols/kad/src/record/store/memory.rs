// Copyright 2019 Parity Technologies (UK) Ltd.
// Copyright 2020 Netwarps Ltd.
//
// Permission is hereby granted, free of charge, to any person obtaining a
// copy of this software and associated documentation files (the "Software"),
// to deal in the Software without restriction, including without limitation
// the rights to use, copy, modify, merge, publish, distribute, sublicense,
// and/or sell copies of the Software, and to permit persons to whom the
// Software is furnished to do so, subject to the following conditions:
//
// The above copyright notice and this permission notice shall be included in
// all copies or substantial portions of the Software.
//
// THE SOFTWARE IS PROVIDED "AS IS", WITHOUT WARRANTY OF ANY KIND, EXPRESS
// OR IMPLIED, INCLUDING BUT NOT LIMITED TO THE WARRANTIES OF MERCHANTABILITY,
// FITNESS FOR A PARTICULAR PURPOSE AND NONINFRINGEMENT. IN NO EVENT SHALL THE
// AUTHORS OR COPYRIGHT HOLDERS BE LIABLE FOR ANY CLAIM, DAMAGES OR OTHER
// LIABILITY, WHETHER IN AN ACTION OF CONTRACT, TORT OR OTHERWISE, ARISING
// FROM, OUT OF OR IN CONNECTION WITH THE SOFTWARE OR THE USE OR OTHER
// DEALINGS IN THE SOFTWARE.

use super::*;

use smallvec::SmallVec;
use std::borrow::Cow;
use std::collections::{hash_map, HashMap};
use std::iter;

use crate::kbucket;
use libp2prs_core::PeerId;

/// In-memory implementation of a `RecordStore`.
pub struct MemoryStore {
    /// The identity of the peer owning the store.
    local_key: kbucket::Key<PeerId>,
    /// The configuration of the store.
    config: MemoryStoreConfig,
    /// The stored (regular) records.
    records: HashMap<Key, Record>,
    /// The stored provider records.
<<<<<<< HEAD
    providers: HashMap<Key, SmallVec<[ProviderRecord; K_VALUE.get()]>>,
=======
    providers: HashMap<Key, SmallVec<[ProviderRecord; 3]>>,
>>>>>>> 33815674
}

/// Configuration for a `MemoryStore`.
pub struct MemoryStoreConfig {
    /// The maximum number of records.
    pub max_records: usize,
    /// The maximum size of record values, in bytes.
    pub max_value_bytes: usize,
    /// The maximum number of providers stored for a key.
    ///
    /// This should match up with the chosen replication factor.
    pub max_providers_per_key: usize,
}

impl Default for MemoryStoreConfig {
    fn default() -> Self {
        Self {
            max_records: 1024,
            max_value_bytes: 65 * 1024,
            max_providers_per_key: K_VALUE.get(),
        }
    }
}

impl MemoryStore {
    /// Creates a new `MemoryRecordStore` with a default configuration.
    pub fn new(local_id: PeerId) -> Self {
        Self::with_config(local_id, Default::default())
    }

    /// Creates a new `MemoryRecordStore` with the given configuration.
    pub fn with_config(local_id: PeerId, config: MemoryStoreConfig) -> Self {
        MemoryStore {
            local_key: kbucket::Key::from(local_id),
            config,
            records: HashMap::default(),
            providers: HashMap::default(),
        }
    }

    /// Retains the records satisfying a predicate.
    pub fn retain<F>(&mut self, f: F)
    where
        F: FnMut(&Key, &mut Record) -> bool,
    {
        self.records.retain(f);
    }
}

type RecordsIter<'a> = iter::Map<hash_map::Values<'a, Key, Record>, fn(&'a Record) -> Cow<'a, Record>>;
type ProviderIter<'a> = iter::Map<
    iter::Flatten<hash_map::Values<'a, Key, SmallVec<[ProviderRecord; 3]>>>,
    fn(&'a ProviderRecord) -> Cow<'a, ProviderRecord>,
>;

impl<'a> RecordStore<'a> for MemoryStore {
    #[allow()]
    type RecordsIter = RecordsIter<'a>;
    type ProviderIter = ProviderIter<'a>;

    fn get(&'a self, k: &Key) -> Option<Cow<'_, Record>> {
        self.records.get(k.as_ref()).map(Cow::Borrowed)
    }

    fn put(&'a mut self, r: Record) -> Result<()> {
        if r.value.len() >= self.config.max_value_bytes {
            return Err(KadError::ValueTooLarge);
        }

        let num_records = self.records.len();

        match self.records.entry(r.key.clone()) {
            hash_map::Entry::Occupied(mut e) => {
                e.insert(r);
            }
            hash_map::Entry::Vacant(e) => {
                if num_records >= self.config.max_records {
                    return Err(KadError::MaxRecords);
                }
                e.insert(r);
            }
        }

        Ok(())
    }

    fn remove(&'a mut self, k: &Key) {
        self.records.remove(k.as_ref());
    }

    fn all_records(&'a self) -> Self::RecordsIter {
        self.records.values().map(Cow::Borrowed)
    }

    fn gc_records(&'a mut self, ttl: Duration) {
        // if r is received from network, it might be GCed when it is out of date
        // we don't bother to GC records generated locally
        let now = Instant::now();
        let records = self
            .all_records()
            .filter(|r| r.timestamp().map_or(false, |t| now.checked_duration_since(t + ttl).is_some()))
            .map(|r| r.into_owned())
            .collect::<Vec<_>>();

        log::debug!("total {} records GCed", records.len());

        records.into_iter().for_each(|r| {
            self.remove(&r.key);
        });
    }

    fn add_provider(&'a mut self, record: ProviderRecord) -> Result<()> {
        // Obtain the entry
        let providers = self.providers.entry(record.key.clone()).or_insert_with(Default::default);

        if let Some(i) = providers.iter().position(|p| p.provider == record.provider) {
            // In-place update of an existing provider record.
            providers.as_mut()[i] = record;
        } else {
            // It is a new provider record for that key.
            let key = kbucket::Key::new(record.key.clone());
            let provider = kbucket::Key::from(record.provider);
            if let Some(i) = providers.iter().position(|p| {
                let pk = kbucket::Key::from(p.provider);
                provider.distance(&key) < pk.distance(&key)
            }) {
                // Insert the new provider.
                providers.insert(i, record);
            } else {
                providers.push(record);
            }

            // Remove the excess provider, if any.
            providers.truncate(self.config.max_providers_per_key);
        }

        Ok(())
    }

    fn providers(&'a self, key: &Key) -> Vec<ProviderRecord> {
        self.providers.get(key.as_ref()).map_or_else(Vec::new, |ps| ps.clone().into_vec())
    }

    fn all_providers(&'a self) -> Self::ProviderIter {
        self.providers.values().flatten().map(Cow::Borrowed)
    }

    fn remove_provider(&'a mut self, key: &Key, provider: &PeerId) {
        if let hash_map::Entry::Occupied(mut e) = self.providers.entry(key.clone()) {
            let providers = e.get_mut();
            if let Some(i) = providers.iter().position(|p| &p.provider == provider) {
                let _ = providers.remove(i);
            }
            if providers.is_empty() {
                e.remove();
            }
        }
    }

    fn gc_providers(&'a mut self, ttl: Duration) {
        // if r is received from network, it might be GCed when it is out of date
        // we don't bother to GC providers generated locally
        let now = Instant::now();
        let provider_records = self
            .all_providers()
            .filter(|r| r.timestamp().map_or(false, |t| now.checked_duration_since(t + ttl).is_some()))
            .map(|r| r.into_owned())
            .collect::<Vec<_>>();

        log::debug!("total {} providers GCed", provider_records.len());

        provider_records.into_iter().for_each(|r| {
            self.remove_provider(&r.key, &r.provider);
        });
    }
<<<<<<< HEAD
=======

    fn providers_count(&'a self) -> usize {
        self.providers.len()
    }

    fn records_count(&'a self) -> usize {
        self.records.len()
    }
>>>>>>> 33815674
}

#[cfg(test)]
mod tests {
    use super::*;
    use libp2prs_core::multihash::{Code, Multihash};
    use quickcheck::*;
    use rand::Rng;
    use std::thread::sleep;

    fn random_multihash() -> Multihash {
        Multihash::wrap(Code::Sha2_256.into(), &rand::thread_rng().gen::<[u8; 32]>()).unwrap()
    }

    fn distance(r: &ProviderRecord) -> kbucket::Distance {
        kbucket::Key::new(r.key.clone()).distance(&kbucket::Key::from(r.provider))
    }

    #[test]
    fn test_record_gc() {
        let r = Record {
            key: Key(Bytes::new()),
            value: vec![],
            time_received: Some(Instant::now()),
            publisher: None,
        };
        let mut store = MemoryStore::new(PeerId::random());
        assert!(store.put(r.clone()).is_ok());
        assert_eq!(Some(Cow::Borrowed(&r)), store.get(&r.key));

        sleep(Duration::from_secs(5));
        store.gc_records(Duration::from_secs(2));

        assert!(store.get(&r.key).is_none())
    }

    #[test]
    fn put_get_remove_record() {
        fn prop(r: Record) {
            let mut store = MemoryStore::new(PeerId::random());
            assert!(store.put(r.clone()).is_ok());
            assert_eq!(Some(Cow::Borrowed(&r)), store.get(&r.key));
            store.remove(&r.key);
            assert!(store.get(&r.key).is_none());
        }
        quickcheck(prop as fn(_))
    }

    #[test]
    fn add_get_remove_provider() {
        fn prop(r: ProviderRecord) {
            let mut store = MemoryStore::new(PeerId::random());
            assert!(store.add_provider(r.clone()).is_ok());
            assert!(store.providers(&r.key).contains(&r));
            store.remove_provider(&r.key, &r.provider);
            assert!(!store.providers(&r.key).contains(&r));
        }
        quickcheck(prop as fn(_))
    }

    #[test]
    fn providers_ordered_by_distance_to_key() {
        fn prop(providers: Vec<kbucket::Key<PeerId>>) -> bool {
            let mut store = MemoryStore::new(PeerId::random());
            let key = Key::from(random_multihash());

            let mut records = providers
                .into_iter()
                .map(|p| ProviderRecord::new(key.clone(), p.into_preimage(), true))
                .collect::<Vec<_>>();

            for r in &records {
                assert!(store.add_provider(r.clone()).is_ok());
            }

            // records.sort_by(|r1, r2| distance(r1).cmp(&distance(r2)));
            records.sort_by_key(|r1| distance(r1));
            records.truncate(store.config.max_providers_per_key);

            records == store.providers(&key).to_vec()
        }

        quickcheck(prop as fn(_) -> _)
    }

    #[test]
    fn provided() {
        let id = PeerId::random();
        let mut store = MemoryStore::new(id);
        let key = random_multihash();
        let rec = ProviderRecord::new(key, id, true);
        assert!(store.add_provider(rec.clone()).is_ok());
        assert_eq!(vec![Cow::Borrowed(&rec)], store.all_providers().collect::<Vec<_>>());
        store.remove_provider(&rec.key, &id);
        assert_eq!(store.all_providers().count(), 0);
    }

    #[test]
    fn update_provider() {
        let mut store = MemoryStore::new(PeerId::random());
        let key = random_multihash();
        let prv = PeerId::random();
        let mut rec = ProviderRecord::new(key, prv, true);
        assert!(store.add_provider(rec.clone()).is_ok());
        assert_eq!(vec![rec.clone()], store.providers(&rec.key).to_vec());
        rec.time_received = Some(Instant::now());
        assert!(store.add_provider(rec.clone()).is_ok());
        assert_eq!(vec![rec.clone()], store.providers(&rec.key).to_vec());
    }

    #[test]
    fn test_provider_iterator() {
        let mut store = MemoryStore::new(PeerId::random());
        let key = random_multihash();
        for _ in 0..10 {
            let prv = PeerId::random();
            let rec = ProviderRecord::new(key, prv, true);
            let _ = store.add_provider(rec);
        }

        let r = store.providers(&Key::from(key));
        assert_eq!(r.len(), 10);

        let v = store.all_providers().count();
        assert_eq!(v, 10);
    }

    #[test]
    fn test_provider_gc() {
        let mut store = MemoryStore::new(PeerId::random());
        let key = random_multihash();
        for _ in 0..8 {
            let prv = PeerId::random();
            let rec = ProviderRecord::new(key, prv, false);
            let _ = store.add_provider(rec);
        }

        sleep(Duration::from_secs(5));

        for _ in 0..12 {
            let prv = PeerId::random();
            let rec = ProviderRecord::new(key, prv, false);
            let _ = store.add_provider(rec);
        }

        let r = store.providers(&Key::from(key));
        assert_eq!(r.len(), 20);

        store.gc_providers(Duration::from_secs(3));

        let r = store.providers(&Key::from(key));
        assert_eq!(r.len(), 12);
    }
}<|MERGE_RESOLUTION|>--- conflicted
+++ resolved
@@ -38,11 +38,7 @@
     /// The stored (regular) records.
     records: HashMap<Key, Record>,
     /// The stored provider records.
-<<<<<<< HEAD
-    providers: HashMap<Key, SmallVec<[ProviderRecord; K_VALUE.get()]>>,
-=======
     providers: HashMap<Key, SmallVec<[ProviderRecord; 3]>>,
->>>>>>> 33815674
 }
 
 /// Configuration for a `MemoryStore`.
@@ -218,8 +214,6 @@
             self.remove_provider(&r.key, &r.provider);
         });
     }
-<<<<<<< HEAD
-=======
 
     fn providers_count(&'a self) -> usize {
         self.providers.len()
@@ -228,7 +222,6 @@
     fn records_count(&'a self) -> usize {
         self.records.len()
     }
->>>>>>> 33815674
 }
 
 #[cfg(test)]
