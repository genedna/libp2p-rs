// Copyright 2020 Netwarps Ltd.
//
// Permission is hereby granted, free of charge, to any person obtaining a
// copy of this software and associated documentation files (the "Software"),
// to deal in the Software without restriction, including without limitation
// the rights to use, copy, modify, merge, publish, distribute, sublicense,
// and/or sell copies of the Software, and to permit persons to whom the
// Software is furnished to do so, subject to the following conditions:
//
// The above copyright notice and this permission notice shall be included in
// all copies or substantial portions of the Software.
//
// THE SOFTWARE IS PROVIDED "AS IS", WITHOUT WARRANTY OF ANY KIND, EXPRESS
// OR IMPLIED, INCLUDING BUT NOT LIMITED TO THE WARRANTIES OF MERCHANTABILITY,
// FITNESS FOR A PARTICULAR PURPOSE AND NONINFRINGEMENT. IN NO EVENT SHALL THE
// AUTHORS OR COPYRIGHT HOLDERS BE LIABLE FOR ANY CLAIM, DAMAGES OR OTHER
// LIABILITY, WHETHER IN AN ACTION OF CONTRACT, TORT OR OTHERWISE, ARISING
// FROM, OUT OF OR IN CONNECTION WITH THE SOFTWARE OR THE USE OR OTHER
// DEALINGS IN THE SOFTWARE.

use std::str::FromStr;
use xcli::*;

use libp2prs_core::{Multiaddr, PeerId};
use libp2prs_runtime::task;

use crate::Control;
use std::time::{Instant, Duration};
use std::sync::atomic::Ordering::SeqCst;

const DHT: &str = "dht";

pub fn dht_cli_commands<'a>() -> Command<'a> {
    let close_cmd = Command::new("close")
        .about("Close Kad main loop")
        .usage("close")
        .action(cli_close_kad);
    let bootstrap_cmd = Command::new_with_alias("bootstrap", "boot")
        .about("Show or edit the list of bootstrap peers")
        .usage("bootstrap")
        .action(cli_bootstrap);
    let add_node_cmd = Command::new("add")
        .about("Add peer to KBucket")
        .usage("add [<peer>] [<multi_address>]")
        .action(cli_add_node);
    let rm_node_cmd = Command::new("rm")
        .about("Remove peer from KBucket")
        .usage("rm [<peer>] [<multi_address>]")
        .action(cli_rm_node);

    let find_peer_cmd = Command::new_with_alias("findnode", "fn")
        .about("find node via dht")
        .usage("findnode <peerid>")
        .action(cli_find_peer);
    let get_value_cmd = Command::new_with_alias("getvalue", "gv")
        .about("get value via dht")
        .usage("getvalue <key>")
        .action(cli_get_value);
    let put_value_cmd = Command::new_with_alias("putvalue", "pv")
        .about("put value to dht")
        .usage("putvalue <key> <value>")
        .action(cli_put_value);

    let find_providers_cmd = Command::new_with_alias("findprov", "fp")
        .about("find providers via dht")
        .usage("findprov <key>")
        .action(cli_find_providers);
    let providing_cmd = Command::new_with_alias("provide", "pr")
        .about("providing key to dht")
        .usage("provide <key>")
        .action(cli_providing);
<<<<<<< HEAD
=======
    let providing_many_cmd = Command::new_with_alias("pm", "pm")
        .about("providing many keys to dht")
        .usage("pm <count> <num-of-worker>")
        .action(cli_providing_many);
    let finding_many_cmd = Command::new_with_alias("fm", "fm")
        .about("finding many keys in dht")
        .usage("fm <count> <num-of-worker>")
        .action(cli_find_provider_many);
>>>>>>> 33815674

    let dump_providers_cmd = Command::new_with_alias("local-store", "ls")
        .about("dump local-store")
        .usage("local-store")
        .action(cli_dump_storage);
    let dump_kbucket_cmd = Command::new_with_alias("k-bucket", "kb")
        .about("dump k-buckets")
        .usage("k-bucket")
        .action(cli_dump_kbuckets);
    let dump_messenger_cmd = Command::new_with_alias("messenger", "ms")
        .about("dump messengers")
        .usage("messengers")
        .action(cli_dump_messengers);
    let dump_stats_cmd = Command::new_with_alias("stats", "st")
        .about("dump statistics")
        .usage("stats")
        .action(cli_dump_statistics);
    let get_no_addr_peer = Command::new_with_alias("noaddr", "na")
        .about("dump no addr peer")
        .usage("noaddr")
        .action(cli_get_not_exist_multiaddr_peer);
    let dump_ledgers_cmd = Command::new_with_alias("ledgers", "led")
        .about("dump ledgers")
        .usage("ledgers")
        .action(cli_dump_ledgers);

    Command::new_with_alias(DHT, "d")
        .about("Kad-DHT")
        .usage("dht")
        .subcommand(close_cmd)
        .subcommand(bootstrap_cmd)
        .subcommand(add_node_cmd)
        .subcommand(rm_node_cmd)
        .subcommand(dump_providers_cmd)
        .subcommand(dump_kbucket_cmd)
        .subcommand(dump_messenger_cmd)
        .subcommand(dump_stats_cmd)
        .subcommand(dump_ledgers_cmd)
        .subcommand(find_peer_cmd)
        .subcommand(get_value_cmd)
        .subcommand(put_value_cmd)
        .subcommand(find_providers_cmd)
        .subcommand(providing_cmd)
<<<<<<< HEAD
=======
        .subcommand(providing_many_cmd)
        .subcommand(finding_many_cmd)
        .subcommand(get_no_addr_peer)
>>>>>>> 33815674
}

fn handler(app: &App) -> Control {
    let value_any = app.get_handler(DHT).expect(DHT);
    let kad = value_any.downcast_ref::<Control>().expect("control").clone();
    kad
}

fn cli_close_kad(app: &App, _args: &[&str]) -> XcliResult {
    let mut kad = handler(app);
    kad.close();
    Ok(CmdExeCode::Ok)
}

fn cli_bootstrap(app: &App, _args: &[&str]) -> XcliResult {
    let mut kad = handler(app);
    task::block_on(async {
        println!("start bootstrapping...");
        let _ = kad.bootstrap(vec![]).await;
    });

    Ok(CmdExeCode::Ok)
}

fn cli_add_node(app: &App, args: &[&str]) -> XcliResult {
    let mut kad = handler(app);

    if args.len() != 2 {
        return Err(XcliError::MismatchArgument(2, args.len()));
    }

    let pid = args.get(0).unwrap();
    let addr = args.get(1).unwrap();

    let peer = PeerId::from_str(pid).map_err(|e| XcliError::BadArgument(e.to_string()))?;
    let address = Multiaddr::from_str(addr).map_err(|e| XcliError::BadArgument(e.to_string()))?;

    task::block_on(async {
        kad.add_node(peer, vec![address]).await;
        println!("add node completed");
    });

    Ok(CmdExeCode::Ok)
}

fn cli_rm_node(app: &App, args: &[&str]) -> XcliResult {
    let mut kad = handler(app);

    if args.len() != 1 {
        return Err(XcliError::MismatchArgument(1, args.len()));
    }

    let pid = args.get(0).unwrap();
    let peer = PeerId::from_str(pid).map_err(|e| XcliError::BadArgument(e.to_string()))?;

    task::block_on(async {
        kad.remove_node(peer).await;
        println!("remove node completed");
    });

    Ok(CmdExeCode::Ok)
}

fn cli_dump_storage(app: &App, args: &[&str]) -> XcliResult {
    let mut kad = handler(app);

    let _verbose = !args.is_empty();

    task::block_on(async {
        let storage_stat = kad.dump_storage().await.unwrap();
<<<<<<< HEAD
=======
        let plen = storage_stat.provider.len();
        let rlen = storage_stat.record.len();
>>>>>>> 33815674
        println!("Providers: ");
        for provider in storage_stat.provider {
            println!("{} {:?} {:?}", provider.provider, provider.time_received, provider.key);
        }
        // println!("Key Value Publisher Expire");
        println!("Records: ");
        for record in storage_stat.record {
            println!(
                "{:?}, {:?}, {:?}, {:?}",
                record.key, record.value, record.time_received, record.publisher
            );
        }
<<<<<<< HEAD
=======
        println!("Total {} providers, {} records", plen, rlen);
>>>>>>> 33815674
    });

    Ok(CmdExeCode::Ok)
}

fn cli_dump_kbuckets(app: &App, args: &[&str]) -> XcliResult {
    let mut kad = handler(app);

    let verbose = !args.is_empty();

    task::block_on(async {
        let buckets = kad.dump_kbuckets().await.unwrap();
        println!("Index Entries Active");
        for b in buckets {
            let active = b.bucket.iter().filter(|e| e.aliveness.is_some()).count();
            println!("{:<5} {:<7} {}", b.index, b.bucket.len(), active);
            if verbose {
                for p in b.bucket {
                    println!("      {}", p);
                }
            }
        }
    });

    Ok(CmdExeCode::Ok)
}

fn cli_dump_statistics(app: &App, _args: &[&str]) -> XcliResult {
    let mut kad = handler(app);

    task::block_on(async {
        let stats = kad.dump_statistics().await.unwrap();
        println!("Total refreshes        : {}", stats.total_refreshes);
        println!("Iter query executed    : {}", stats.query.iter_query_executed);
        println!("Iter query completed   : {}", stats.query.iter_query_completed);
        println!("Iter query timeout     : {}", stats.query.iter_query_timeout);
        println!("Fixed query executed   : {}", stats.query.fixed_query_executed);
        println!("Fixed query completed  : {}", stats.query.fixed_query_completed);
        let running = stats.query.iter_query_executed - stats.query.iter_query_completed - stats.query.iter_query_timeout;
        println!("Iter query in progress : {}", running);
        let running = stats.query.fixed_query_executed - stats.query.fixed_query_completed;
        println!("Fixed query in progress: {}", running);
        println!("Iter query details     : {:?}", stats.query.iterative);
        println!("Fixed query tx error   : {}", stats.query.fixed_tx_error);
        println!("Kad tx messages        : {:?}", stats.query.message_tx);
        println!("Kad rx messages        : {:?}", stats.message_rx);
<<<<<<< HEAD
=======
        println!("Total providers records: {}", stats.total_provider_records);
        println!("Total kv records       : {}", stats.total_kv_records);
        println!("Task Limiter           : {:?}", stats.task);
    });

    Ok(CmdExeCode::Ok)
}

fn cli_dump_ledgers(app: &App, args: &[&str]) -> XcliResult {
    let mut kad = handler(app);

    let peer = match args.len() {
        0 => None,
        1 => Some(PeerId::from_str(args[0]).map_err(|e| XcliError::BadArgument(e.to_string()))?),
        _ => return Err(XcliError::MismatchArgument(1, args.len())),
    };

    task::block_on(async {
        let ledgers = kad.dump_ledgers(peer).await.unwrap();
        println!("peer                                                     ledger");
        ledgers.iter().for_each(|(p, l)| println!("{:52}  succeed: {} cost: {:?}, failed: {} cost {:?}", p, l.succeed.load(SeqCst), Duration::from_millis(l.succeed_cost.load(SeqCst)).checked_div(l.succeed.load(SeqCst)), l.failed.load(SeqCst), Duration::from_millis(l.failed_cost.load(SeqCst)).checked_div(l.failed.load(SeqCst))));
        println!("Total {} peers", ledgers.len());
>>>>>>> 33815674
    });

    Ok(CmdExeCode::Ok)
}

fn cli_dump_messengers(app: &App, _args: &[&str]) -> XcliResult {
    let mut kad = handler(app);

    task::block_on(async {
        let messengers = kad.dump_messengers().await.unwrap();
        println!("Remote-Peer-Id                                       Reuse CID   SID    DIR Protocol");
        for m in messengers {
            println!("{:52} {:<5} {}", m.peer, m.reuse, m.stream);
        }
    });

    Ok(CmdExeCode::Ok)
}

fn cli_get_value(app: &App, args: &[&str]) -> XcliResult {
    let mut kad = handler(app);

    if args.len() != 1 {
        return Err(XcliError::MismatchArgument(1, args.len()));
    }

    let key = args.get(0).cloned().unwrap();

    task::block_on(async {
        let value = kad.get_value(Vec::from(key)).await;
        println!("get value: {:?}", value);
    });

    Ok(CmdExeCode::Ok)
}

fn cli_put_value(app: &App, args: &[&str]) -> XcliResult {
    let mut kad = handler(app);

    if args.len() != 2 {
        return Err(XcliError::MismatchArgument(2, args.len()));
    }

    let key = args.get(0).cloned().unwrap();
    let value = args.get(1).cloned().unwrap();

    task::block_on(async {
        let r = kad.put_value(Vec::from(key), Vec::from(value)).await;
        println!("put value: {:?}", r.is_ok());
    });

    Ok(CmdExeCode::Ok)
}

fn cli_find_peer(app: &App, args: &[&str]) -> XcliResult {
    let mut kad = handler(app);

    if args.len() != 1 {
        return Err(XcliError::MismatchArgument(1, args.len()));
    }

    let pid = args.get(0).unwrap();
    let peer = PeerId::from_str(pid).map_err(|e| XcliError::BadArgument(e.to_string()))?;

    task::block_on(async {
        let r = kad.find_peer(&peer).await;
        println!("Find Node: {:?}", r);
    });

    Ok(CmdExeCode::Ok)
}

fn cli_find_providers(app: &App, args: &[&str]) -> XcliResult {
    let mut kad = handler(app);

    if args.len() != 1 {
        return Err(XcliError::MismatchArgument(1, args.len()));
    }

    let key = args.get(0).unwrap();

    task::block_on(async {
        let r = kad.find_providers(key.as_bytes().into(), 0).await;
        println!("Find Providers: {:?}", r);
    });

    Ok(CmdExeCode::Ok)
}

fn cli_providing(app: &App, args: &[&str]) -> XcliResult {
    let mut kad = handler(app);

    if args.len() != 1 {
        return Err(XcliError::MismatchArgument(1, args.len()));
    }

    let key = args.get(0).unwrap();

    task::block_on(async {
        let r = kad.provide(key.as_bytes().into()).await;
        println!("Providing: {:?}", r);
    });

    Ok(CmdExeCode::Ok)
}

fn cli_providing_many(app: &App, args: &[&str]) -> XcliResult {
    let kad = handler(app);

    if args.len() != 2 {
        return Err(XcliError::MismatchArgument(2, args.len()));
    }

    let count_str = args.get(0).unwrap();
    let count = usize::from_str(count_str).map_err(|e| XcliError::BadArgument(e.to_string()))?;
    let workers_str = args.get(1).unwrap();
    let workers = usize::from_str(workers_str).map_err(|e| XcliError::BadArgument(e.to_string()))?;

    task::spawn(async move {
        let mut tasks = vec![];
        for w in 0..workers {
            let mut kad = kad.clone();
            let task = task::spawn(async move {
                let started = Instant::now();
                for i in 0..count {
                    let key = (w * count + i).to_string().into_bytes();
                    let _ = kad.provide(key).await;

                    if i % 10 == 1 {
                        println!("Providing many, w={} c={}, elapsed: {:?}", w, i, started.elapsed());
                    }
                }
                println!("Providing many, w={} many={}, done elapsed: {:?}", w, count, started.elapsed());
            });

            tasks.push(task);
        }
        futures::future::join_all(tasks).await;

        println!("Providing many, worker={} count-per-worker={} job done!", workers, count);
    });

    Ok(CmdExeCode::Ok)
}

fn cli_find_provider_many(app: &App, args: &[&str]) -> XcliResult {
    let kad = handler(app);

    if args.len() != 2 {
        return Err(XcliError::MismatchArgument(2, args.len()));
    }

    let count_str = args.get(0).unwrap();
    let count = usize::from_str(count_str).map_err(|e| XcliError::BadArgument(e.to_string()))?;
    let workers_str = args.get(1).unwrap();
    let workers = usize::from_str(workers_str).map_err(|e| XcliError::BadArgument(e.to_string()))?;

    task::spawn(async move {
        let mut tasks = vec![];
        for w in 0..workers {
            let mut kad = kad.clone();
            let task = task::spawn(async move {
                let started = Instant::now();
                for i in 0..count {
                    let key = (w * count + i).to_string().into_bytes();
                    let r = kad.find_providers(key, 0).await;
                    if r.is_err() {
                        println!("Finding many failed, key={}", w * count + i);
                    }

                    if i % 10 == 1 {
                        println!("Finding many, w={} c={}, elapsed: {:?}", w, i, started.elapsed());
                    }
                }
                println!("Finding many, w={} many={}, done elapsed: {:?}", w, count, started.elapsed());
            });

            tasks.push(task);
        }
        futures::future::join_all(tasks).await;

        println!("Finding many, worker={} count-per-worker={} job done!", workers, count);
    });

    Ok(CmdExeCode::Ok)
}

fn cli_get_not_exist_multiaddr_peer(app: &App, _args: &[&str]) -> XcliResult {
    let mut kad = handler(app);

    task::block_on(async {
        if let Ok(no_addr_peer) = kad.show_no_addr_peer().await {
            println!("Peer");
            for id in no_addr_peer {
                println!("{:?}", id);
            }
        }
    });
    Ok(CmdExeCode::Ok)
}<|MERGE_RESOLUTION|>--- conflicted
+++ resolved
@@ -69,8 +69,6 @@
         .about("providing key to dht")
         .usage("provide <key>")
         .action(cli_providing);
-<<<<<<< HEAD
-=======
     let providing_many_cmd = Command::new_with_alias("pm", "pm")
         .about("providing many keys to dht")
         .usage("pm <count> <num-of-worker>")
@@ -79,7 +77,6 @@
         .about("finding many keys in dht")
         .usage("fm <count> <num-of-worker>")
         .action(cli_find_provider_many);
->>>>>>> 33815674
 
     let dump_providers_cmd = Command::new_with_alias("local-store", "ls")
         .about("dump local-store")
@@ -123,12 +120,9 @@
         .subcommand(put_value_cmd)
         .subcommand(find_providers_cmd)
         .subcommand(providing_cmd)
-<<<<<<< HEAD
-=======
         .subcommand(providing_many_cmd)
         .subcommand(finding_many_cmd)
         .subcommand(get_no_addr_peer)
->>>>>>> 33815674
 }
 
 fn handler(app: &App) -> Control {
@@ -199,11 +193,8 @@
 
     task::block_on(async {
         let storage_stat = kad.dump_storage().await.unwrap();
-<<<<<<< HEAD
-=======
         let plen = storage_stat.provider.len();
         let rlen = storage_stat.record.len();
->>>>>>> 33815674
         println!("Providers: ");
         for provider in storage_stat.provider {
             println!("{} {:?} {:?}", provider.provider, provider.time_received, provider.key);
@@ -216,10 +207,7 @@
                 record.key, record.value, record.time_received, record.publisher
             );
         }
-<<<<<<< HEAD
-=======
         println!("Total {} providers, {} records", plen, rlen);
->>>>>>> 33815674
     });
 
     Ok(CmdExeCode::Ok)
@@ -266,8 +254,6 @@
         println!("Fixed query tx error   : {}", stats.query.fixed_tx_error);
         println!("Kad tx messages        : {:?}", stats.query.message_tx);
         println!("Kad rx messages        : {:?}", stats.message_rx);
-<<<<<<< HEAD
-=======
         println!("Total providers records: {}", stats.total_provider_records);
         println!("Total kv records       : {}", stats.total_kv_records);
         println!("Task Limiter           : {:?}", stats.task);
@@ -290,7 +276,6 @@
         println!("peer                                                     ledger");
         ledgers.iter().for_each(|(p, l)| println!("{:52}  succeed: {} cost: {:?}, failed: {} cost {:?}", p, l.succeed.load(SeqCst), Duration::from_millis(l.succeed_cost.load(SeqCst)).checked_div(l.succeed.load(SeqCst)), l.failed.load(SeqCst), Duration::from_millis(l.failed_cost.load(SeqCst)).checked_div(l.failed.load(SeqCst))));
         println!("Total {} peers", ledgers.len());
->>>>>>> 33815674
     });
 
     Ok(CmdExeCode::Ok)
