--- conflicted
+++ resolved
@@ -106,11 +106,7 @@
         if this.send_offset == MAX_FRAME_LEN {
             trace!("write: sending {} bytes", MAX_FRAME_LEN);
             ready!(io.as_mut().poll_ready(cx))?;
-<<<<<<< HEAD
-            io.as_mut().start_send(&frame_buf)?;
-=======
             io.as_mut().start_send(frame_buf)?;
->>>>>>> 33815674
             this.send_offset = 0;
         }
 
@@ -134,11 +130,7 @@
         if this.send_offset > 0 {
             ready!(io.as_mut().poll_ready(cx))?;
             trace!("flush: sending {} bytes", this.send_offset);
-<<<<<<< HEAD
-            io.as_mut().start_send(&frame_buf)?;
-=======
             io.as_mut().start_send(frame_buf)?;
->>>>>>> 33815674
             this.send_offset = 0;
         }
 
